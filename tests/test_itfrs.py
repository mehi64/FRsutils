import numpy as np

import tests.syntetic_data_for_tests as sds
from FRsutils.core.models.itfrs import ITFRS
import FRsutils.core.tnorms as tn
import FRsutils.core.implicators as imp

def test_itfrs_approximations_reichenbach_imp_product_tnorm():
    data_dict = sds.syntetic_dataset_factory().ITFRS_testing_dataset()
    expected_lowerBound = data_dict["Reichenbach_lowerBound"]
    expected_upperBound = data_dict["prod_tn_upperBound"]
    sim_matrix = data_dict["sim_matrix"]
    y = data_dict["y"]

    tnrm = tn.ProductTNorm()
<<<<<<< HEAD

    #  Generate imbalanced data
    X, y = make_classification(n_samples=5000, n_features=10, n_informative=2, # Increased sample size
                               n_redundant=0, n_repeated=0, n_classes=2,
                               n_clusters_per_class=1, weights=[0.95, 0.05], # More imbalance
                               class_sep=0.7, random_state=42)

    simil = similarities.GaussianSimilarity(sigma=0.3)
    sim_matrix = similarities.calculate_similarity_matrix(X,simil, tnrm)
=======
>>>>>>> f040e2f5

    model = ITFRS(sim_matrix, y, tnorm=tnrm, implicator=imp.imp_reichenbach)
    lower = model.lower_approximation()
    upper = model.upper_approximation()

    assert lower.shape == (5,)
    assert upper.shape == (5,)
    assert np.all((0.0 <= lower) & (lower <= 1.0))
    assert np.all((0.0 <= upper) & (upper <= 1.0))

    closeness_LB = np.isclose(lower, expected_lowerBound)
    assert np.all(closeness_LB), "outputs are not similatr to the expected values"

    closeness_UB = np.isclose(upper, expected_upperBound)
    assert np.all(closeness_UB), "outputs are not similar to the expected values"

def test_itfrs_approximations_KD_imp_product_tnorm():
    data_dict = sds.syntetic_dataset_factory().ITFRS_testing_dataset()
    expected_lowerBound = data_dict["KD_lowerBound"]
    expected_upperBound = data_dict["prod_tn_upperBound"]
    sim_matrix = data_dict["sim_matrix"]
    y = data_dict["y"]

    tnrm = tn.ProductTNorm()
    
    model = ITFRS(sim_matrix, y, tnorm=tnrm, implicator=imp.imp_kleene_dienes)
    lower = model.lower_approximation()
    upper = model.upper_approximation()

    assert lower.shape == (5,)
    assert upper.shape == (5,)
    assert np.all((0.0 <= lower) & (lower <= 1.0))
    assert np.all((0.0 <= upper) & (upper <= 1.0))

    closeness_LB = np.isclose(lower, expected_lowerBound)
    assert np.all(closeness_LB), "outputs are not the expected values"

    closeness_UB = np.isclose(upper, expected_upperBound)
    assert np.all(closeness_UB), "outputs are not similar to the expected values"


def test_itfrs_approximations_Luk_imp_product_tnorm():
    data_dict = sds.syntetic_dataset_factory().ITFRS_testing_dataset()
    expected_lowerBound = data_dict["Luk_lowerBound"]
    expected_upperBound = data_dict["prod_tn_upperBound"]
    sim_matrix = data_dict["sim_matrix"]
    y = data_dict["y"]

    tnrm = tn.ProductTNorm()

    model = ITFRS(sim_matrix, y, tnorm=tnrm, implicator=imp.imp_lukasiewicz)
    lower = model.lower_approximation()
    upper = model.upper_approximation()

    assert lower.shape == (5,)
    assert upper.shape == (5,)
    assert np.all((0.0 <= lower) & (lower <= 1.0))
    assert np.all((0.0 <= upper) & (upper <= 1.0))

    closeness_LB = np.isclose(lower, expected_lowerBound)
    assert np.all(closeness_LB), "outputs are not the expected values"

    closeness_UB = np.isclose(upper, expected_upperBound)
    assert np.all(closeness_UB), "outputs are not similar to the expected values"


def test_itfrs_approximations_Goedel_imp_product_tnorm():
    data_dict = sds.syntetic_dataset_factory().ITFRS_testing_dataset()
    expected_lowerBound = data_dict["Goedel_lowerBound"]
    expected_upperBound = data_dict["prod_tn_upperBound"]
    sim_matrix = data_dict["sim_matrix"]
    y = data_dict["y"]

    tnrm = tn.ProductTNorm()

    model = ITFRS(sim_matrix, y, tnorm=tnrm, implicator=imp.imp_goedel)
    lower = model.lower_approximation()
    upper = model.upper_approximation()

    assert lower.shape == (5,)
    assert upper.shape == (5,)
    assert np.all((0.0 <= lower) & (lower <= 1.0))
    assert np.all((0.0 <= upper) & (upper <= 1.0))

    closeness_LB = np.isclose(lower, expected_lowerBound)
    assert np.all(closeness_LB), "outputs are not the expected values"

    closeness_UB = np.isclose(upper, expected_upperBound)
    assert np.all(closeness_UB), "outputs are not similar to the expected values"


def test_itfrs_approximations_Gaines_imp_product_tnorm():
    data_dict = sds.syntetic_dataset_factory().ITFRS_testing_dataset()
    expected_lowerBound = data_dict["Gaines_lowerBound"]
    expected_upperBound = data_dict["prod_tn_upperBound"]
    sim_matrix = data_dict["sim_matrix"]
    y = data_dict["y"]

    tnrm = tn.ProductTNorm()

    model = ITFRS(sim_matrix, y, tnorm=tnrm, implicator=imp.imp_gaines)
    lower = model.lower_approximation()
    upper = model.upper_approximation()

    assert lower.shape == (5,)
    assert upper.shape == (5,)
    assert np.all((0.0 <= lower) & (lower <= 1.0))
    assert np.all((0.0 <= upper) & (upper <= 1.0))

    closeness_LB = np.isclose(lower, expected_lowerBound)
    assert np.all(closeness_LB), "outputs are not the expected values"

    closeness_UB = np.isclose(upper, expected_upperBound)
    assert np.all(closeness_UB), "outputs are not similar to the expected values"<|MERGE_RESOLUTION|>--- conflicted
+++ resolved
@@ -13,18 +13,6 @@
     y = data_dict["y"]
 
     tnrm = tn.ProductTNorm()
-<<<<<<< HEAD
-
-    #  Generate imbalanced data
-    X, y = make_classification(n_samples=5000, n_features=10, n_informative=2, # Increased sample size
-                               n_redundant=0, n_repeated=0, n_classes=2,
-                               n_clusters_per_class=1, weights=[0.95, 0.05], # More imbalance
-                               class_sep=0.7, random_state=42)
-
-    simil = similarities.GaussianSimilarity(sigma=0.3)
-    sim_matrix = similarities.calculate_similarity_matrix(X,simil, tnrm)
-=======
->>>>>>> f040e2f5
 
     model = ITFRS(sim_matrix, y, tnorm=tnrm, implicator=imp.imp_reichenbach)
     lower = model.lower_approximation()
